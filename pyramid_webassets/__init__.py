<<<<<<< HEAD
from os import path
import json
=======
from os import path, makedirs
>>>>>>> a7f20d82

from pyramid.path           import AssetResolver
from pyramid.settings       import asbool, truthy
from pyramid.threadlocal    import get_current_request
from zope.interface         import Interface
from webassets              import Bundle
from webassets.env          import Environment
from webassets.env          import Resolver
from webassets.exceptions   import BundleError

falsy = frozenset(('f', 'false', 'n', 'no', 'off', '0'))
booly = frozenset(list(truthy) + list(falsy))

class PyramidResolver(Resolver):
    def __init__(self, env):
        super(PyramidResolver, self).__init__(env)
        self.resolver = AssetResolver(None)

    def _split_asset_spec(self, item):
        if ':' in item:
            package, filepath = item.split(':', 1)
            try:
                package = self.resolver.resolve('%s:' % package).abspath()
            except ImportError as e:
                raise BundleError(e)
            return (package, filepath)
        else:
            return (None, item)

    def search_for_source(self, item):
        package, filepath = self._split_asset_spec(item)
        if package is None:
            return super(PyramidResolver, self).search_for_source(filepath)
        else:
            return self.consider_single_directory(package, filepath)

    def resolve_source_to_url(self, filepath, item):
        request = get_current_request()

        if request is not None:
            try:
                return request.static_url(filepath)
            except ValueError:
                pass
        return super(PyramidResolver, self).resolve_source_to_url(
            filepath,
            item
        )

    def resolve_output_to_path(self, target, bundle):
        package, filepath = self._split_asset_spec(target)
        if package is not None:
            target = path.join(package, filepath)
        return super(PyramidResolver, self).resolve_output_to_path(
            target,
            bundle
        )

    def resolve_output_to_url(self, item):
        request = get_current_request()

        package, filepath = self._split_asset_spec(item)
        if package is not None:
            item = path.join(package, filepath)
        else:
            if not path.isabs(filepath):
                item = path.join(self.env.directory, filepath)

        if request is not None:
            try:
                url = request.static_url(item)
                return url
            except ValueError:
                pass

        return super(PyramidResolver, self).resolve_output_to_url(item)

class Environment(Environment):
    resolver_class = PyramidResolver

class IWebAssetsEnvironment(Interface):
    pass


def add_webasset(config, name, bundle):
    asset_env = get_webassets_env(config)
    asset_env.register(name, bundle)


def get_webassets_env(config):
    return config.registry.queryUtility(IWebAssetsEnvironment)


def get_webassets_env_from_settings(settings, prefix='webassets'):
    """This function will take all webassets.* parameters, and
    call the ``Environment()`` constructor with kwargs passed in.

    The only two parameters that are not passed as keywords are:

    * base_dir
    * base_url

    which are passed in positionally.

    Read the ``WebAssets`` docs for ``Environment`` for more details.
    """
    # Make a dictionary of the webassets.* elements...
    kwargs = {}   # assets settings
    cut_prefix = len(prefix) + 1
    for k in settings:
        if k.startswith(prefix):
            kwargs[k[cut_prefix:]] = settings[k]

    if 'base_dir' not in kwargs:
        raise Exception("You need to provide webassets.base_dir in your configuration")
    if 'base_url' not in kwargs:
        raise Exception("You need to provide webassets.base_url in your configuration")

    asset_dir = kwargs.pop('base_dir')
    asset_url = kwargs.pop('base_url')

    if 'debug' in kwargs:
        dbg = kwargs['debug'].lower()

        if dbg in booly:
            dbg = asbool(dbg)

        kwargs['debug'] = dbg

    if 'cache' in kwargs:
        cache = kwargs['cache']

        if cache.lower() in booly:
            kwargs['cache'] = asbool(kwargs['cache'])
        elif cache and not path.isdir(cache):
            makedirs(cache)

    # 'updater' is just passed in...

    if 'auto_build' in kwargs:
        auto_build = kwargs['auto_build'].lower()

        if auto_build in booly:
            kwargs['auto_build'] = asbool(kwargs['auto_build'])

    if 'jst_compiler' in kwargs:
        kwargs['JST_COMPILER'] = kwargs.pop('jst_compiler')

    if 'jst_namespace' in kwargs:
        kwargs['JST_NAMESPACE'] = kwargs.pop('jst_namespace')

    if 'manifest' in kwargs:
        manifest = kwargs['manifest'].lower()

        if manifest in falsy or manifest == 'none':
            kwargs['manifest'] = asbool(kwargs['manifest'])

    if 'url_expire' in kwargs:
        url_expire = kwargs['url_expire'].lower()

        if url_expire in booly:
            kwargs['url_expire'] = asbool(kwargs['url_expire'])

    if 'static_view' in kwargs:
        kwargs['static_view'] = asbool(kwargs['static_view'])
    else:
        kwargs['static_view'] = False

    if 'cache_max_age' in kwargs:
        kwargs['cache_max_age'] = int(kwargs.pop('cache_max_age'))
    else:
        kwargs['cache_max_age'] = None

    if 'load_path' in kwargs:
        # force load_path to be an array and split on whitespace
        if not isinstance(kwargs['load_path'], list):
            kwargs['load_path'] = kwargs['load_path'].split()

    paths = kwargs.pop('paths', None)

    assets_env = Environment(asset_dir, asset_url, **kwargs)

    if paths is not None:
        for map_path, map_url in json.loads(paths).items():
            assets_env.append_path(map_path, map_url)

    return assets_env


def get_webassets_env_from_request(request):
    """ Get the webassets environment in the registry from the request. """
    return request.registry.queryUtility(IWebAssetsEnvironment)

def add_setting(config, key, value):
    env = config.registry.queryUtility(IWebAssetsEnvironment)
    env.config[key] = value

def assets(request, *args, **kwargs):
    env = get_webassets_env_from_request(request)

    result = []

    for f in args:
        try:
            result.append(env[f])
        except KeyError:
            result.append(f)

    bundle = Bundle(*result, **kwargs)
    urls = bundle.urls(env=env)

    return urls

def add_assets_global(event):
    event['webassets'] = assets


def includeme(config):
    config.add_subscriber(add_assets_global, 'pyramid.events.BeforeRender')

    assets_env = get_webassets_env_from_settings(config.registry.settings)

    config.registry.registerUtility(assets_env, IWebAssetsEnvironment)

    config.add_directive('add_webasset', add_webasset)
    config.add_directive('get_webassets_env', get_webassets_env)
    config.add_directive('add_webassets_setting', add_setting)

    if assets_env.config['static_view']:
        config.add_static_view(
            assets_env.url,
            assets_env.directory,
            cache_max_age=assets_env.config['cache_max_age']
        )

    config.set_request_property(get_webassets_env_from_request,
        'webassets_env', reify=True)
    config.set_request_property(assets, 'webassets', reify=True)<|MERGE_RESOLUTION|>--- conflicted
+++ resolved
@@ -1,9 +1,5 @@
-<<<<<<< HEAD
-from os import path
+from os import path, makedirs
 import json
-=======
-from os import path, makedirs
->>>>>>> a7f20d82
 
 from pyramid.path           import AssetResolver
 from pyramid.settings       import asbool, truthy
